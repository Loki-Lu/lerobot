import os
from pathlib import Path

import torch
from torchvision.transforms import v2

from lerobot.common.datasets.utils import compute_or_load_stats
from lerobot.common.transforms import NormalizeTransform, Prod

# DATA_DIR specifies to location where datasets are loaded. By default, DATA_DIR is None and
# we load from `$HOME/.cache/huggingface/hub/datasets`. For our unit tests, we set `DATA_DIR=tests/data`
# to load a subset of our datasets for faster continuous integration.
DATA_DIR = Path(os.environ["DATA_DIR"]) if "DATA_DIR" in os.environ else None


def make_dataset(
    cfg,
    # set normalize=False to remove all transformations and keep images unnormalized in [0,255]
    normalize=True,
    stats_path=None,
):
    if cfg.env.name == "simxarm":
        from lerobot.common.datasets.simxarm import SimxarmDataset

        clsfunc = SimxarmDataset

    elif cfg.env.name == "pusht":
        from lerobot.common.datasets.pusht import PushtDataset

        clsfunc = PushtDataset

    elif cfg.env.name == "aloha":
        from lerobot.common.datasets.aloha import AlohaDataset

        clsfunc = AlohaDataset
    else:
        raise ValueError(cfg.env.name)

    transforms = None
    if normalize:
        # TODO(rcadene): make normalization strategy configurable between mean_std, min_max, manual_min_max,
        # min_max_from_spec
        # stats = dataset.compute_or_load_stats() if stats_path is None else torch.load(stats_path)

        if cfg.policy.name == "diffusion" and cfg.env.name == "pusht":
            stats = {}
            # TODO(rcadene): we overwrite stats to have the same as pretrained model, but we should remove this
            stats["observation.state"] = {}
            stats["observation.state"]["min"] = torch.tensor([13.456424, 32.938293], dtype=torch.float32)
            stats["observation.state"]["max"] = torch.tensor([496.14618, 510.9579], dtype=torch.float32)
            stats["action"] = {}
            stats["action"]["min"] = torch.tensor([12.0, 25.0], dtype=torch.float32)
            stats["action"]["max"] = torch.tensor([511.0, 511.0], dtype=torch.float32)
        else:
            # instantiate a one frame dataset with light transform
            stats_dataset = clsfunc(
                dataset_id=cfg.dataset_id,
                root=DATA_DIR,
                transform=Prod(in_keys=clsfunc.image_keys, prod=1 / 255.0),
            )
            stats = compute_or_load_stats(stats_dataset)

        # TODO(rcadene): remove this and put it in config. Ideally we want to reproduce SOTA results just with mean_std
        normalization_mode = "mean_std" if cfg.env.name == "aloha" else "min_max"
<<<<<<< HEAD

        # TODO(now): These stats are needed to use their pretrained model for sim_transfer_cube_human.
        # (Pdb) stats['observation']['state']['mean']
        # tensor([-0.0071, -0.6293,  1.0351, -0.0517, -0.4642, -0.0754,  0.4751, -0.0373,
        #         -0.3324,  0.9034, -0.2258, -0.3127, -0.2412,  0.6866])
        stats["observation", "state", "mean"] = torch.tensor(
            [
                -0.00740268,
                -0.63187766,
                1.0356655,
                -0.05027218,
                -0.46199223,
                -0.07467502,
                0.47467607,
                -0.03615446,
                -0.33203387,
                0.9038929,
                -0.22060776,
                -0.31011587,
                -0.23484458,
                0.6842416,
            ]
        )
        # (Pdb) stats['observation']['state']['std']
        # tensor([0.0022, 0.0520, 0.0291, 0.0092, 0.0267, 0.0145, 0.0563, 0.0179, 0.0494,
        #         0.0326, 0.0476, 0.0535, 0.0956, 0.0513])
        stats["observation", "state", "std"] = torch.tensor(
            [
                0.01219023,
                0.2975381,
                0.16728032,
                0.04733803,
                0.1486037,
                0.08788499,
                0.31752336,
                0.1049916,
                0.27933604,
                0.18094037,
                0.26604933,
                0.30466506,
                0.5298686,
                0.25505227,
            ]
        )
        # (Pdb) stats['action']['mean']
        # tensor([-0.0075, -0.6346,  1.0353, -0.0465, -0.4686, -0.0738,  0.3723, -0.0396,
        #         -0.3184,  0.8991, -0.2065, -0.3182, -0.2338,  0.5593])
        stats["action"]["mean"] = torch.tensor(
            [
                -0.00756444,
                -0.6281845,
                1.0312834,
                -0.04664314,
                -0.47211358,
                -0.074527,
                0.37389806,
                -0.03718753,
                -0.3261143,
                0.8997205,
                -0.21371077,
                -0.31840396,
                -0.23360962,
                0.551947,
            ]
        )
        # (Pdb) stats['action']['std']
        # tensor([0.0023, 0.0514, 0.0290, 0.0086, 0.0263, 0.0143, 0.0593, 0.0185, 0.0510,
        #         0.0328, 0.0478, 0.0531, 0.0945, 0.0794])
        stats["action"]["std"] = torch.tensor(
            [
                0.01252818,
                0.2957442,
                0.16701928,
                0.04584508,
                0.14833844,
                0.08763024,
                0.30665937,
                0.10600077,
                0.27572668,
                0.1805853,
                0.26304692,
                0.30708534,
                0.5305411,
                0.38381037,
            ]
        )
        transforms.append(NormalizeTransform(stats, in_keys, mode=normalization_mode))
=======
>>>>>>> 5af00d0c

        transforms = v2.Compose(
            [
                # TODO(rcadene): we need to do something about image_keys
                Prod(in_keys=clsfunc.image_keys, prod=1 / 255.0),
                NormalizeTransform(
                    stats,
                    in_keys=[
                        "observation.state",
                        "action",
                    ],
                    mode=normalization_mode,
                ),
            ]
        )

    if cfg.policy.name == "diffusion" and cfg.env.name == "pusht":
        # TODO(rcadene): implement delta_timestamps in config
        delta_timestamps = {
            "observation.image": [-0.1, 0],
            "observation.state": [-0.1, 0],
            "action": [-0.1] + [i / clsfunc.fps for i in range(15)],
        }
    else:
        delta_timestamps = None

    dataset = clsfunc(
        dataset_id=cfg.dataset_id,
        root=DATA_DIR,
        delta_timestamps=delta_timestamps,
        transform=transforms,
    )

    return dataset<|MERGE_RESOLUTION|>--- conflicted
+++ resolved
@@ -62,7 +62,6 @@
 
         # TODO(rcadene): remove this and put it in config. Ideally we want to reproduce SOTA results just with mean_std
         normalization_mode = "mean_std" if cfg.env.name == "aloha" else "min_max"
-<<<<<<< HEAD
 
         # TODO(now): These stats are needed to use their pretrained model for sim_transfer_cube_human.
         # (Pdb) stats['observation']['state']['mean']
@@ -149,9 +148,7 @@
                 0.38381037,
             ]
         )
-        transforms.append(NormalizeTransform(stats, in_keys, mode=normalization_mode))
-=======
->>>>>>> 5af00d0c
+        transforms.append(NormalizeTransform(stats, in_keys, mode=normalization_mode))  # noqa: F821
 
         transforms = v2.Compose(
             [
